# Cross-Cultural Bias in Mel-Scale Audio Front-Ends: Dataset Downloader

[![Paper](https://img.shields.io/badge/Paper-ICASSP%202026-blue)](https://arxiv.org/abs/your-paper-id)
[![License: MIT](https://img.shields.io/badge/License-MIT-yellow.svg)](https://opensource.org/licenses/MIT)
[![Python 3.8+](https://img.shields.io/badge/python-3.8+-blue.svg)](https://www.python.org/downloads/release/python-380/)
[![Status](https://img.shields.io/badge/Status-Dataset%20Downloader%20Ready-green)](https://github.com/shivam-MBZUAI/cross-cultural-mel-bias)

**Evidence from Speech and Music**  
*Shivam Chauhan, Ajay Pundhir*  
*Presight AI, Abu Dhabi, United Arab Emirates*

> **📍 Current Status**: This repository contains the **dataset downloader** for our upcoming ICASSP 2026 paper. The complete analysis code and models will be released upon paper acceptance.

## 🎯 Overview

This repository provides automated tools to download and organize all datasets used in our research on cross-cultural bias in mel-scale audio representations. Our study investigates whether mel-scale features, derived from 1940s Western psychoacoustic studies, encode cultural biases across speech, music, and acoustic scene classification tasks.

### Research Scope (Full Paper)

1. **Cross-Cultural Evaluation**: Systematic study across speech (11 languages), music (8 traditions), and acoustic scenes (10 European cities)
2. **Bias Quantification**: Metrics for measuring cultural bias in mel-scale audio representations  
3. **Alternative Solutions**: Comparison of learnable (LEAF, SincNet) and psychoacoustic (ERB, Bark, CQT) alternatives  
4. **Mitigation Strategies**: Practical solutions for culturally-aware audio systems  

### Expected Findings (Preliminary Results)

- **Speech Recognition**: ~12.5% performance gap between tonal and non-tonal languages using mel-scale features  
- **Music Analysis**: ~15.7% F1 degradation between Western and non-Western musical traditions  
- **Promising Alternatives**: ERB and CQT show significant bias reduction with minimal computational overhead

## 🚀 Quick Start

### Installation

```bash
# Clone the repository
git clone https://github.com/shivam-MBZUAI/cross-cultural-mel-bias.git
cd cross-cultural-mel-bias

# Install dependencies
pip install -r requirements.txt
```

### Authentication Setup

Before downloading datasets, set up authentication:

```bash
# HuggingFace (for CommonVoice and GTZAN datasets)
huggingface-cli login
# OR export HUGGINGFACE_HUB_TOKEN="your_token"

# Kaggle (for Indian Classical Music datasets)  
# Download kaggle.json from Kaggle Account settings
# Place in ~/.kaggle/kaggle.json
```

### Dataset Download

Our comprehensive dataset downloader supports all research datasets:

```bash
<<<<<<< HEAD
# Download all target speech datasets (5 tonal + 6 non-tonal languages)
python download_datasets.py --dataset commonvoice --lang all_target --hf_token $HUGGINGFACE_HUB_TOKEN

# Download specific languages
python download_datasets.py --dataset commonvoice --lang vi --hf_token $HUGGINGFACE_HUB_TOKEN     # Vietnamese (tonal)
python download_datasets.py --dataset commonvoice --lang en --hf_token $HUGGINGFACE_HUB_TOKEN     # English (non-tonal)
python download_datasets.py --dataset commonvoice --lang zh-CN --hf_token $HUGGINGFACE_HUB_TOKEN  # Mandarin Chinese

# Download Western music datasets
python download_datasets.py --dataset gtzan --hf_token $HUGGINGFACE_HUB_TOKEN    # GTZAN: 10 genres, 1000 tracks
python download_datasets.py --dataset fma                                        # FMA-small: 8 genres, 8000 tracks

# Download non-Western music datasets
python download_datasets.py --dataset carnatic                                   # South Indian: 2380 recordings, 227 ragas
python download_datasets.py --dataset hindustani                                 # North Indian: 1124 recordings, 195 ragas
python download_datasets.py --dataset turkish_makam                              # Turkish: 6500 recordings, 155 makams
python download_datasets.py --dataset arab_andalusian                            # Maghrebi: 338 recordings, 11 mizans
=======
# Download speech datasets
python download_datasets.py --dataset commonvoice --lang all_target --hf_token $HUGGINGFACE_HUB_TOKEN    # All Languages
python download_datasets.py --dataset commonvoice --lang vi --hf_token $HUGGINGFACE_HUB_TOKEN            # Vietnamese (tonal)
python download_datasets.py --dataset commonvoice --lang en --hf_token $HUGGINGFACE_HUB_TOKEN            # English (non-tonal)

# Download specific music datasets
python download_datasets.py --dataset gtzan --hf_token $HUGGINGFACE_HUB_TOKEN                     # Western genres
python download_datasets.py --dataset fma                                                         # 8 balanced genres
python download_datasets.py --dataset carnatic                                                    # South Indian classical
python download_datasets.py --dataset turkish_makam                                               # Turkish classical
python download_datasets.py --dataset hindustani                                                  # Indian RAGA
python download_datasets.py --dataset arab_andalusian                                             # Arab Andalusian
>>>>>>> dfea7bd7

# Download acoustic scene data  
python download_datasets.py --dataset tau_urban                                  # TAU Urban: 10 cities, 10 scenes, 64h

# List all available options and commands
python download_datasets.py --list

# Download everything at once (large download ~100GB)
python download_datasets.py --all --hf_token $HUGGINGFACE_HUB_TOKEN
```

**Supported Datasets:**
- **Speech:** CommonVoice v17.0 (11 balanced languages: 5 tonal, 6 non-tonal)
- **Music:** GTZAN, FMA-small (Western) + Carnatic, Hindustani, Turkish Makam, Arab-Andalusian (Non-Western)
- **Acoustic Scenes:** TAU Urban Acoustic Scenes 2020 (10 European cities, 10 scene types)

## 📊 Dataset Overview

Our study evaluates across three complementary domains using **balanced evaluation protocols** to ensure fair cross-cultural comparison and eliminate dataset size biases:

### Speech Recognition (CommonVoice v17.0)
**Linguistically stratified evaluation with standardized data volumes:**

- **Tonal Languages (5):** Mandarin Chinese (zh-CN, 4 tones), Vietnamese (vi, 6 tones), Thai (th, 5 tones), Punjabi (pa-IN, 3 tones), Cantonese (yue, 6 tones)
- **Non-Tonal Languages (6):** English (en), Spanish (es), German (de), French (fr), Italian (it), Dutch (nl)

**🎯 Balanced Evaluation Protocol:**
- **Standardized Sample Size:** Exactly 2,000 test samples per language, randomly sampled to eliminate data volume bias
- **Audio Specifications:** Average 4.2s duration per sample, 22kHz sample rate (CommonVoice standard)
- **Controlled Comparison:** Performance differences reflect representational bias, not dataset size disparities
- **Appropriate Metrics:** Character Error Rate (CER) for tonal languages, Word Error Rate (WER) for non-tonal languages (accounting for orthographic differences)

### Music Analysis
**Cross-cultural evaluation contrasting Western vs. Non-Western musical traditions:**

**Western Traditions:**
- **GTZAN:** 10 genres, 1000 tracks for genre classification
- **FMA-small:** 8 genres, 8000 tracks for balanced genre evaluation

**Non-Western Collections (CompMusic Project):**
- **Hindustani:** 1124 recordings, 195 ragas (North Indian classical)
- **Carnatic:** 2380 recordings, 227 ragas (South Indian classical) 
- **Turkish Makam:** 6500 recordings, 155 makams (Turkish classical)
- **Arab-Andalusian:** 338 recordings, 11 mizans (Maghrebi classical)

**🎯 Balanced Evaluation Protocol:**
- **Standardized Sample Size:** Exactly 300 recordings per tradition, randomly sampled to control for vastly different dataset sizes
- **Audio Specifications:** 30-second segments, standardized to 22kHz sample rate for consistent analysis
- **Modal Balance:** Equal representation across modal categories (ragas/makams/mizans) within each tradition
- **Fair Comparison:** Eliminates data volume bias between traditions with 300-6500+ recordings
- **Consistent Tasks:** Modal classification (non-Western) and genre classification (Western) using macro-F1 scores

### Acoustic Scene Classification
**Geographic diversity control for environmental audio analysis:**

**TAU Urban Acoustic Scenes 2020 Mobile Dataset:**
- **Coverage:** 10 European cities (Barcelona, Helsinki, London, Paris, Stockholm, Vienna, Amsterdam, Lisbon, Lyon, Prague)
- **Scenes:** 10 acoustic environments per city (airport, bus, metro, park, public square, shopping mall, street pedestrian, street traffic, tram, metro station)  
- **Volume:** 64 hours total recordings

**🎯 Balanced Evaluation Protocol:**
- **Geographic Balance:** Exactly 100 recordings per city (10 per scene type) to ensure equal geographic representation
- **Audio Specifications:** 10-second segments, 48kHz sample rate (TAU dataset standard)
- **Scene Diversity:** Equal representation across all 10 acoustic scene types
- **Bias Control:** Prevents bias toward cities with more extensive data collection
- **Standardized Evaluation:** 1,000 total samples with balanced urban diversity

### Evaluation Protocol Summary

**🔬 Why Balanced Evaluation Matters:**
- **Eliminates Confounding Variables:** Standardized sample sizes ensure performance differences reflect representational bias, not data availability
- **Fair Cross-Cultural Comparison:** Equal treatment across linguistic families, musical traditions, and geographic regions  
- **Statistical Validity:** Controlled comparisons enable meaningful conclusions about cultural bias in audio representations
- **Reproducible Research:** Clear protocols enable replication and extension of findings

## 🔧 Research Framework (Coming Soon)

Our complete framework will evaluate multiple audio front-ends:

- **Traditional**: Mel-scale, ERB, Bark scale representations
- **Perceptual**: Constant-Q Transform (CQT) with logarithmic frequency spacing  
- **Learnable**: LEAF, SincNet with data-driven filter learning
- **Evaluation**: Cross-cultural bias metrics and mitigation strategies

## 🔍 Expected Results

Based on preliminary experiments, our study reveals significant cultural bias in mel-scale representations:

- **Speech Recognition**: ~12.5% performance gap between tonal and non-tonal languages
- **Music Classification**: ~15.7% degradation for non-Western musical traditions  
- **Promising Solutions**: ERB and CQT showing significant bias reduction with minimal computational overhead

**Tonal Languages (Character Error Rate)**

| Language | Tones | Script | Mel CER | LEAF CER | ERB CER | Best Improvement |
|----------|-------|--------|---------|----------|----------|--------------------|
| Vietnamese | 6 | Latin | 31.2% | 23.8% | 21.9% | **-29.8%** (ERB) |
| Thai | 5 | Thai | 28.7% | 21.9% | 20.1% | **-30.0%** (ERB) |
| Mandarin | 4 | Hanzi | 33.4% | 26.8% | 24.3% | **-27.2%** (ERB) |
| Punjabi | 3 | Gurmukhi | 29.1% | 23.6% | 21.8% | **-25.1%** (ERB) |
| Cantonese | 6 | Hanzi | 35.6% | 27.8% | 26.1% | **-26.7%** (ERB) |

**Non-Tonal Languages (Word Error Rate)**

| Language | Family | Mel WER | LEAF WER | ERB WER | Best Improvement |
|----------|--------|---------|----------|----------|--------------------|
| English | Germanic | 18.7% | 17.2% | 17.5% | **-8.0%** (LEAF) |
| Spanish | Romance | 16.9% | 15.8% | 16.1% | **-6.5%** (LEAF) |
| German | Germanic | 21.3% | 19.7% | 19.9% | **-7.5%** (LEAF) |
| French | Romance | 19.8% | 18.4% | 18.6% | **-7.1%** (LEAF) |
| Italian | Romance | 17.4% | 16.1% | 16.3% | **-7.5%** (LEAF) |
| Dutch | Germanic | 20.1% | 18.9% | 19.1% | **-6.0%** (LEAF) |

## 🛠️ Current Implementation Status

✅ **Available Now:**
- Comprehensive dataset downloader for all research datasets
- Automated authentication for HuggingFace, Kaggle, and Zenodo
- Support for 205+ CommonVoice languages with tonal/non-tonal classification
- Complete music and acoustic scene dataset collection

🚧 **Coming Soon (Upon Paper Acceptance):**
- Audio front-end implementations (Mel, ERB, Bark, CQT, LEAF, SincNet)  
- Cross-cultural bias analysis framework
- Model training and evaluation pipelines
- Reproduction scripts for all paper experiments
- Interactive bias analysis tools

## 🗂️ Current Project Structure

```
cross-cultural-mel-bias/
├── README.md                # Project documentation
├── requirements.txt         # Python dependencies
├── download_datasets.py     # ✅ Dataset downloader (READY)
├── .gitignore              # Git configuration
└── data/                   # Downloaded datasets (gitignored)
    ├── commonvoice_*/      # Speech datasets by language (11 languages)
    ├── gtzan/              # Western: 10 genres, 1000 tracks
    ├── fma_small/          # Western: 8 genres, 8000 tracks  
    ├── carnatic/           # Indian classical: 2380 recordings, 227 ragas
    ├── hindustani/         # Indian classical: 1124 recordings, 195 ragas
    ├── turkish_makam/      # Turkish classical: 6500 recordings, 155 makams
    ├── arab_andalusian/    # Maghrebi classical: 338 recordings, 11 mizans
    └── tau_urban_2020/     # Acoustic scenes: 10 cities, 10 scenes, 64h
```

## 📋 Requirements

### System Requirements
- Python 3.8+ (tested on 3.8, 3.9, 3.10, 3.12)
- ~100GB storage for target datasets (11 languages + 6 music datasets + acoustic scenes)
- Internet connection for downloading datasets
- Git for cloning repository

### Authentication Required
- **HuggingFace Account**: For CommonVoice speech datasets and GTZAN music dataset
- **Kaggle Account**: For Indian classical music datasets (Carnatic, Hindustani)  
- **No registration needed**: For FMA, Turkish Makam, Arab-Andalusian, and TAU datasets

### Key Dependencies
```txt
# Audio processing
torchaudio>=0.12.0
librosa>=0.10.0  
soundfile>=0.12.1

# Dataset access
datasets>=2.0.0
huggingface-hub>=0.10.0
kaggle>=1.5.0

# Data handling
pandas>=1.4.0
numpy>=1.21.0
requests>=2.28.0

# Utilities
pathlib
zipfile
tarfile
```

## 🛠️ Current Implementation Status

✅ **Available Now:**
- Comprehensive dataset downloader for all research datasets
- Automated authentication for HuggingFace, Kaggle, and Zenodo
- Support for target languages with tonal/non-tonal classification
- Complete music and acoustic scene dataset collection
- Batch download support for all target languages (`--lang all_target`)

🚧 **Coming Soon (Upon Paper Acceptance):**
- Audio front-end implementations (Mel, ERB, Bark, CQT, LEAF, SincNet)  
- Cross-cultural bias analysis framework
- Model training and evaluation pipelines
- Reproduction scripts for all paper experiments
- Interactive bias analysis tools

## 🤝 Contributing

We welcome contributions to expand dataset support and improve the downloader! 

### Reporting Issues
Please use GitHub Issues for:
- Bug reports with dataset downloaders
- Feature requests for new datasets
- Authentication or setup problems

## 📄 License

This project is licensed under the MIT License.

## 📚 Citation (Preprint)

```bibtex
@inproceedings{chauhan2026crosscultural,
  title={Cross-Cultural Bias in Mel-Scale Audio Front-Ends: Evidence from Speech and Music},
  author={Chauhan, Shivam and Pundhir, Ajay},
  booktitle={IEEE International Conference on Acoustics, Speech and Signal Processing (ICASSP)},  
  year={2026},
  organization={IEEE},
  note={Paper under review}
}
```

## 🔗 Related Work

- [CommonVoice: A Massively-Multilingual Collection of Transcribed Speech](https://arxiv.org/abs/1912.06670)
- [LEAF: A Learnable Frontend for Audio Classification](https://arxiv.org/abs/2101.08596)  
- [SincNet: Interpretable 1D Convolutional Neural Networks](https://arxiv.org/abs/1808.00158)

## 📞 Contact

**Shivam Chauhan**  
Presight AI, Abu Dhabi, UAE  
📧 [0shivam33@gmail.com](mailto:0shivam33@gmail.com)  
🐙 [@shivam-MBZUAI](https://github.com/shivam-MBZUAI)

---

> 🌍 **Building Fair Audio AI for Global Diversity** - *Comprehensive dataset collection for cross-cultural bias research*<|MERGE_RESOLUTION|>--- conflicted
+++ resolved
@@ -59,8 +59,6 @@
 
 Our comprehensive dataset downloader supports all research datasets:
 
-```bash
-<<<<<<< HEAD
 # Download all target speech datasets (5 tonal + 6 non-tonal languages)
 python download_datasets.py --dataset commonvoice --lang all_target --hf_token $HUGGINGFACE_HUB_TOKEN
 
@@ -78,20 +76,6 @@
 python download_datasets.py --dataset hindustani                                 # North Indian: 1124 recordings, 195 ragas
 python download_datasets.py --dataset turkish_makam                              # Turkish: 6500 recordings, 155 makams
 python download_datasets.py --dataset arab_andalusian                            # Maghrebi: 338 recordings, 11 mizans
-=======
-# Download speech datasets
-python download_datasets.py --dataset commonvoice --lang all_target --hf_token $HUGGINGFACE_HUB_TOKEN    # All Languages
-python download_datasets.py --dataset commonvoice --lang vi --hf_token $HUGGINGFACE_HUB_TOKEN            # Vietnamese (tonal)
-python download_datasets.py --dataset commonvoice --lang en --hf_token $HUGGINGFACE_HUB_TOKEN            # English (non-tonal)
-
-# Download specific music datasets
-python download_datasets.py --dataset gtzan --hf_token $HUGGINGFACE_HUB_TOKEN                     # Western genres
-python download_datasets.py --dataset fma                                                         # 8 balanced genres
-python download_datasets.py --dataset carnatic                                                    # South Indian classical
-python download_datasets.py --dataset turkish_makam                                               # Turkish classical
-python download_datasets.py --dataset hindustani                                                  # Indian RAGA
-python download_datasets.py --dataset arab_andalusian                                             # Arab Andalusian
->>>>>>> dfea7bd7
 
 # Download acoustic scene data  
 python download_datasets.py --dataset tau_urban                                  # TAU Urban: 10 cities, 10 scenes, 64h
